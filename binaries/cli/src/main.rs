--- conflicted
+++ resolved
@@ -1,19 +1,7 @@
 use clap::Parser;
 use communication_layer_request_reply::{RequestReplyLayer, TcpLayer, TcpRequestReplyConnection};
 use dora_core::topics::{
-<<<<<<< HEAD
-    StartDataflowResult, StopDataflowResult, ZENOH_CONTROL_LIST, ZENOH_CONTROL_START,
-    ZENOH_CONTROL_STOP,
-};
-use eyre::{bail, eyre, Context};
-use std::{ops::Deref, path::PathBuf, sync::Arc};
-use uuid::Uuid;
-use zenoh::{
-    prelude::{Receiver, Selector, SplitBuffer},
-    sync::ZFuture,
-=======
     control_socket_addr, ControlRequest, StartDataflowResult, StopDataflowResult,
->>>>>>> c9241d29
 };
 use eyre::{bail, Context};
 use std::path::PathBuf;
@@ -71,11 +59,7 @@
         dataflow: PathBuf,
     },
     Stop {
-<<<<<<< HEAD
-        uuid: Option<String>,
-=======
-        uuid: Uuid,
->>>>>>> c9241d29
+        uuid: Option<Uuid>,
     },
     Logs,
     Metrics,
@@ -147,7 +131,7 @@
         Command::Start { dataflow } => start_dataflow(dataflow, &mut session)?,
         Command::List => list(&mut session)?,
         Command::Stop { uuid } => match uuid {
-            Some(uuid) => stop_dataflow(uuid.parse().wrap_err("not a valid UUID")?, &mut session)?,
+            Some(uuid) => stop_dataflow(uuid, &mut session)?,
             None => stop_dataflow_interactive(&mut session)?,
         },
         Command::Destroy { config } => up::destroy(config.as_deref(), &mut session)?,
@@ -188,7 +172,9 @@
     }
 }
 
-fn stop_dataflow_interactive(session: &mut Option<Arc<zenoh::Session>>) -> eyre::Result<()> {
+fn stop_dataflow_interactive(
+    session: &mut Option<Box<TcpRequestReplyConnection>>,
+) -> eyre::Result<()> {
     let uuids = query_running_dataflows(session).wrap_err("failed to query running dataflows")?;
     if uuids.is_empty() {
         eprintln!("No dataflows are running");
@@ -202,22 +188,6 @@
 
 fn stop_dataflow(
     uuid: Uuid,
-<<<<<<< HEAD
-    session: &mut Option<Arc<zenoh::Session>>,
-) -> Result<(), eyre::ErrReport> {
-    let reply_receiver = zenoh_control_session(session)?
-        .get(Selector {
-            key_selector: ZENOH_CONTROL_STOP.into(),
-            value_selector: uuid.to_string().into(),
-        })
-        .wait()
-        .map_err(|err| eyre!(err))
-        .wrap_err("failed to create publisher for start dataflow message")?;
-    let reply = reply_receiver
-        .recv()
-        .wrap_err("failed to receive reply from coordinator")?;
-    let raw = reply.sample.value.payload.contiguous();
-=======
     session: &mut Option<Box<TcpRequestReplyConnection>>,
 ) -> Result<(), eyre::ErrReport> {
     let reply_raw = control_connection(session)?
@@ -228,7 +198,6 @@
             .unwrap(),
         )
         .wrap_err("failed to send dataflow stop message")?;
->>>>>>> c9241d29
     let result: StopDataflowResult =
         serde_json::from_slice(&reply_raw).wrap_err("failed to parse reply")?;
     match result {
@@ -237,8 +206,7 @@
     }
 }
 
-<<<<<<< HEAD
-fn list(session: &mut Option<Arc<zenoh::Session>>) -> eyre::Result<()> {
+fn list(session: &mut Option<Box<TcpRequestReplyConnection>>) -> Result<(), eyre::ErrReport> {
     let uuids = query_running_dataflows(session)?;
 
     if uuids.is_empty() {
@@ -254,31 +222,18 @@
 }
 
 fn query_running_dataflows(
-    session: &mut Option<Arc<zenoh::Session>>,
+    session: &mut Option<Box<TcpRequestReplyConnection>>,
 ) -> Result<Vec<Uuid>, eyre::ErrReport> {
-    let reply_receiver = zenoh_control_session(session)?
-        .get(ZENOH_CONTROL_LIST)
-        .wait()
-        .map_err(|err| eyre!(err))
-        .wrap_err("failed to create publisher for list message")?;
-    let reply = reply_receiver
-        .recv()
-        .wrap_err("failed to receive reply from coordinator")?;
-    let raw = reply.sample.value.payload.contiguous();
-    let reply_string = std::str::from_utf8(raw.deref()).wrap_err("reply is not valid UTF8")?;
+    let reply_raw = control_connection(session)?
+        .request(&serde_json::to_vec(&ControlRequest::List).unwrap())
+        .wrap_err("failed to send list message")?;
+    let reply_string = std::str::from_utf8(&reply_raw).wrap_err("reply is not valid UTF8")?;
+
     let uuids = reply_string
         .lines()
         .map(Uuid::try_from)
         .collect::<Result<_, _>>()
         .wrap_err("failed to parse UUIDs returned by coordinator")?;
-=======
-fn list(session: &mut Option<Box<TcpRequestReplyConnection>>) -> Result<(), eyre::ErrReport> {
-    let reply_raw = control_connection(session)?
-        .request(&serde_json::to_vec(&ControlRequest::List).unwrap())
-        .wrap_err("failed to send list message")?;
-    let reply_string = std::str::from_utf8(&reply_raw).wrap_err("reply is not valid UTF8")?;
-    println!("{reply_string}");
->>>>>>> c9241d29
 
     Ok(uuids)
 }
