--- conflicted
+++ resolved
@@ -3,13 +3,7 @@
     config::OperatorId,
     descriptor::{Descriptor, DescriptorExt, NodeExt, SINGLE_OPERATOR_DEFAULT_ID},
 };
-<<<<<<< HEAD
 use eyre::Context;
-=======
-use dora_message::descriptor::EnvValue;
-use eyre::{eyre, Context};
-use std::{collections::BTreeMap, path::Path, process::Command};
->>>>>>> 79f73044
 
 use crate::resolve_dataflow;
 
@@ -28,132 +22,48 @@
     for node in descriptor.nodes {
         match node.kind()? {
             dora_core::descriptor::NodeKind::Standard(_) => {
-<<<<<<< HEAD
                 if let Some(build) = &node.build {
-                    run_build_command(build, working_dir, uv).with_context(|| {
-                        format!("build command failed for standard node `{}`", node.id)
-                    })?
+                    run_build_command(build, working_dir, uv, node.env.clone()).with_context(
+                        || format!("build command failed for standard node `{}`", node.id),
+                    )?
                 }
             }
             dora_core::descriptor::NodeKind::Runtime(runtime_node) => {
                 for operator in &runtime_node.operators {
                     if let Some(build) = &operator.config.build {
-                        run_build_command(build, working_dir, uv).with_context(|| {
-                            format!(
-                                "build command failed for operator `{}/{}`",
-                                node.id, operator.id
-                            )
-                        })?;
+                        run_build_command(build, working_dir, uv, node.env.clone()).with_context(
+                            || {
+                                format!(
+                                    "build command failed for operator `{}/{}`",
+                                    node.id, operator.id
+                                )
+                            },
+                        )?;
                     }
                 }
             }
             dora_core::descriptor::NodeKind::Custom(custom_node) => {
                 if let Some(build) = &custom_node.build {
-                    run_build_command(build, working_dir, uv).with_context(|| {
-                        format!("build command failed for custom node `{}`", node.id)
-                    })?
+                    run_build_command(build, working_dir, uv, node.env.clone()).with_context(
+                        || format!("build command failed for custom node `{}`", node.id),
+                    )?
                 }
             }
             dora_core::descriptor::NodeKind::Operator(operator) => {
                 if let Some(build) = &operator.config.build {
-                    run_build_command(build, working_dir, uv).with_context(|| {
-=======
-                run_build_command(node.build.as_deref(), working_dir, uv, node.env.clone())
-                    .with_context(|| {
-                        format!("build command failed for standard node `{}`", node.id)
-                    })?
-            }
-            dora_core::descriptor::NodeKind::Runtime(runtime_node) => {
-                for operator in &runtime_node.operators {
-                    run_build_command(
-                        operator.config.build.as_deref(),
-                        working_dir,
-                        uv,
-                        node.env.clone(),
-                    )
-                    .with_context(|| {
->>>>>>> 79f73044
-                        format!(
-                            "build command failed for operator `{}/{}`",
-                            node.id, operator.id
-                        )
-<<<<<<< HEAD
-                    })?
-=======
-                    })?;
->>>>>>> 79f73044
+                    run_build_command(build, working_dir, uv, node.env.clone()).with_context(
+                        || {
+                            format!(
+                                "build command failed for operator `{}/{}`",
+                                node.id,
+                                operator.id.as_ref().unwrap_or(&default_op_id)
+                            )
+                        },
+                    )?
                 }
             }
-            dora_core::descriptor::NodeKind::Custom(custom_node) => run_build_command(
-                custom_node.build.as_deref(),
-                working_dir,
-                uv,
-                node.env.clone(),
-            )
-            .with_context(|| format!("build command failed for custom node `{}`", node.id))?,
-            dora_core::descriptor::NodeKind::Operator(operator) => run_build_command(
-                operator.config.build.as_deref(),
-                working_dir,
-                uv,
-                node.env.clone(),
-            )
-            .with_context(|| {
-                format!(
-                    "build command failed for operator `{}/{}`",
-                    node.id,
-                    operator.id.as_ref().unwrap_or(&default_op_id)
-                )
-            })?,
         }
     }
 
     Ok(())
-<<<<<<< HEAD
-=======
-}
-
-fn run_build_command(
-    build: Option<&str>,
-    working_dir: &Path,
-    uv: bool,
-    envs: Option<BTreeMap<String, EnvValue>>,
-) -> eyre::Result<()> {
-    if let Some(build) = build {
-        let lines = build.lines().collect::<Vec<_>>();
-        for build_line in lines {
-            let mut split = build_line.split_whitespace();
-
-            let program = split
-                .next()
-                .ok_or_else(|| eyre!("build command is empty"))?;
-            let mut cmd = if uv && (program == "pip" || program == "pip3") {
-                let mut cmd = Command::new("uv");
-                cmd.arg("pip");
-                cmd
-            } else {
-                Command::new(program)
-            };
-            cmd.args(split);
-
-            // Inject Environment Variables
-            if let Some(envs) = envs.clone() {
-                for (key, value) in envs {
-                    let value = value.to_string();
-                    cmd.env(key, value);
-                }
-            }
-
-            cmd.current_dir(working_dir);
-            let exit_status = cmd
-                .status()
-                .wrap_err_with(|| format!("failed to run `{}`", build))?;
-            if !exit_status.success() {
-                return Err(eyre!("build command `{build_line}` returned {exit_status}"));
-            }
-        }
-        Ok(())
-    } else {
-        Ok(())
-    }
->>>>>>> 79f73044
 }