<<<<<<< HEAD
//! The `dora run` command is a quick and easy way to run a dataflow locally.
//! It does not support distributed dataflows and will throw an error if there are any `deploy` keys in the YAML file.
//!
//! The `dora run` command does not interact with any `dora coordinator` or `dora daemon` instances, or with any other parallel `dora run` commands.
//!
//! Use `dora build --local` or manual build commands to build your nodes.

=======
use super::Executable;
use crate::{
    common::{handle_dataflow_result, resolve_dataflow},
    output::print_log_message,
    session::DataflowSession,
};
>>>>>>> c05509d3
use dora_daemon::{flume, Daemon, LogDestination};
use dora_tracing::TracingBuilder;
use eyre::Context;
use tokio::runtime::Builder;

#[derive(Debug, clap::Args)]
/// Run a dataflow locally.
///
/// Directly runs the given dataflow without connecting to a dora
/// coordinator or daemon. The dataflow is executed on the local machine.
pub struct Run {
    /// Path to the dataflow descriptor file
    #[clap(value_name = "PATH")]
    dataflow: String,
    // Use UV to run nodes.
    #[clap(long, action)]
    uv: bool,
}

pub fn run_func(dataflow: String, uv: bool) -> eyre::Result<()> {
    #[cfg(feature = "tracing")]
    {
        let log_level = std::env::var("RUST_LOG").ok().unwrap_or("info".to_string());
        TracingBuilder::new("run")
            .with_stdout(log_level)
            .build()
            .wrap_err("failed to set up tracing subscriber")?;
    }

    let dataflow_path = resolve_dataflow(dataflow).context("could not resolve dataflow")?;
    let dataflow_session =
        DataflowSession::read_session(&dataflow_path).context("failed to read DataflowSession")?;
    let rt = Builder::new_multi_thread()
        .enable_all()
        .build()
        .context("tokio runtime failed")?;

    let (log_tx, log_rx) = flume::bounded(100);
    std::thread::spawn(move || {
        for message in log_rx {
            print_log_message(message, false, false);
        }
    });

    let result = rt.block_on(Daemon::run_dataflow(
        &dataflow_path,
        dataflow_session.build_id,
        dataflow_session.local_build,
        dataflow_session.session_id,
        uv,
        LogDestination::Channel { sender: log_tx },
    ))?;
    handle_dataflow_result(result, None)
}

impl Executable for Run {
    fn execute(self) -> eyre::Result<()> {
        run_func(self.dataflow, self.uv)
    }
}<|MERGE_RESOLUTION|>--- conflicted
+++ resolved
@@ -1,4 +1,3 @@
-<<<<<<< HEAD
 //! The `dora run` command is a quick and easy way to run a dataflow locally.
 //! It does not support distributed dataflows and will throw an error if there are any `deploy` keys in the YAML file.
 //!
@@ -6,14 +5,12 @@
 //!
 //! Use `dora build --local` or manual build commands to build your nodes.
 
-=======
 use super::Executable;
 use crate::{
     common::{handle_dataflow_result, resolve_dataflow},
     output::print_log_message,
     session::DataflowSession,
 };
->>>>>>> c05509d3
 use dora_daemon::{flume, Daemon, LogDestination};
 use dora_tracing::TracingBuilder;
 use eyre::Context;
