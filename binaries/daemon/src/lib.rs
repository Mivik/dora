--- conflicted
+++ resolved
@@ -8,13 +8,10 @@
 use dora_core::descriptor::runtime_node_inputs;
 use dora_core::message::uhlc::{self, HLC};
 use dora_core::message::{ArrowTypeInfo, Metadata, MetadataParameters};
-<<<<<<< HEAD
+use dora_core::topics::LOCALHOST;
 use dora_core::topics::{
     DataflowDaemonResult, DataflowResult, NodeError, NodeErrorCause, NodeExitStatus,
 };
-=======
-use dora_core::topics::LOCALHOST;
->>>>>>> f34cbe2f
 use dora_core::{
     config::{DataId, InputMapping, NodeId},
     coordinator_messages::DaemonEvent,
@@ -1009,8 +1006,11 @@
         .await?;
 
         dataflow.running_nodes.remove(node_id);
-<<<<<<< HEAD
-        if dataflow.running_nodes.is_empty() {
+        if dataflow
+            .running_nodes
+            .iter()
+            .all(|(_id, n)| n.node_config.dynamic)
+        {
             let result = DataflowDaemonResult {
                 timestamp: self.clock.new_timestamp(),
                 node_results: self
@@ -1018,23 +1018,6 @@
                     .get(&dataflow.id)
                     .context("failed to get dataflow node results")?
                     .clone(),
-=======
-        if dataflow
-            .running_nodes
-            .iter()
-            .all(|(_id, n)| n.node_config.dynamic)
-        {
-            let result = match self.dataflow_errors.get(&dataflow.id) {
-                None => Ok(()),
-                Some(errors) => {
-                    let mut output = "some nodes failed:".to_owned();
-                    for (node, error) in errors {
-                        use std::fmt::Write;
-                        write!(&mut output, "\n  - {node}: {error}").unwrap();
-                    }
-                    Err(output)
-                }
->>>>>>> f34cbe2f
             };
 
             tracing::info!(
